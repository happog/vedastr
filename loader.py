--- conflicted
+++ resolved
@@ -91,20 +91,12 @@
 
     # build trans
     transform = build_transform(trans_cfg)
-<<<<<<< HEAD
-    # datasets = build_datasets(data_cfg, dict(transform=transform))
-    sampler = build_sampler(sampler_cfg, dict(dataset=datasets))
-    # print(len(sampler))
-    dataloader = build_dataloader(loader_cfg, dict(dataset=datasets, sampler=sampler))
-    for img in dataloader:
-        print(img)
-=======
+
     datasets = build_datasets(nr.train['data']['train']['dataset'], dict(transform=transform))
     sampler = build_sampler(nr.train['data']['train']['sampler'], dict(dataset=datasets))
     # print(len(sampler))
     dataloader = build_dataloader(nr.train['data']['train']['dataloader'], dict(dataset=datasets, sampler=sampler))
     for img in dataloader:
->>>>>>> 10932ade
         print('yes')
 
 
