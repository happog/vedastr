# work directory
root_workdir = 'workdir'

###############################################################################
size = (32, 100)
mean, std = 0.5, 0.5

train_sensitive = False
train_character = 'abcdefghijklmnopqrstuvwxyz0123456789'
test_sensitive = False
test_character = 'abcdefghijklmnopqrstuvwxyz0123456789'
batch_size = 192
batch_max_length = 25

F = 20
hidden_dim = 256
norm_cfg = dict(type='BN')
num_class = len(train_character) + 2
num_steps = batch_max_length + 1

# 1. deploy

deploy = dict(
    gpu_id='3',
    transform=[
        dict(type='Sensitive', sensitive=train_sensitive),
        dict(type='ColorToGray'),
        dict(type='Resize', size=size),
        dict(type='ToTensor'),
        dict(type='Normalize', mean=mean, std=std),
    ],
    model=dict(
        type='GModel',
        need_text=True,
        body=dict(
            type='GBody',
            pipelines=[
                dict(
                    type='RectificatorComponent',
                    from_layer='input',
                    to_layer='rect',
                    arch=dict(
                        type='TPS_STN',
                        F=F,
                        input_size=size,
                        output_size=size,
                        stn=dict(
                            feature_extractor=dict(
                                encoder=dict(
                                    backbone=dict(
                                        type='GVGG',
                                        layers=[
                                            ('conv', dict(type='ConvModule', in_channels=1, out_channels=64,
                                                          kernel_size=3, stride=1, padding=1, norm_cfg=norm_cfg)),
                                            ('pool', dict(type='MaxPool2d', kernel_size=2, stride=2)),
                                            ('conv', dict(type='ConvModule', in_channels=64, out_channels=128,
                                                          kernel_size=3, stride=1, padding=1, norm_cfg=norm_cfg)),
                                            ('pool', dict(type='MaxPool2d', kernel_size=2, stride=2)),
                                            ('conv', dict(type='ConvModule', in_channels=128, out_channels=256,
                                                          kernel_size=3, stride=1, padding=1, norm_cfg=norm_cfg)),
                                            ('pool', dict(type='MaxPool2d', kernel_size=2, stride=2)),
                                            ('conv', dict(type='ConvModule', in_channels=256, out_channels=512,
                                                          kernel_size=3, stride=1, padding=1, norm_cfg=norm_cfg)),
                                        ],
                                    ),
                                ),
                                collect=dict(type='CollectBlock', from_layer='c3')
                            ),
                            pool=dict(type='AdaptiveAvgPool2d', output_size=1),
                            head=[
                                dict(type='FCModule', in_channels=512, out_channels=256),
                                dict(type='FCModule', in_channels=256, out_channels=F * 2, activation=None)
                            ],
                        ),
                    ),
                ),
                dict(
                    type='FeatureExtractorComponent',
                    from_layer='rect',
                    to_layer='cnn_feat',
                    arch=dict(
                        encoder=dict(
                            backbone=dict(
                                type='GResNet',
                                layers=[
                                    ('conv', dict(type='ConvModule', in_channels=1, out_channels=32, kernel_size=3,
                                                  stride=1, padding=1, norm_cfg=norm_cfg)),
                                    ('conv', dict(type='ConvModule', in_channels=32, out_channels=64, kernel_size=3,
                                                  stride=1, padding=1, norm_cfg=norm_cfg)),
                                    ('pool', dict(type='MaxPool2d', kernel_size=2, stride=2, padding=0)),
                                    ('block', dict(block_name='BasicBlock', planes=128, blocks=1, stride=1)),
                                    ('conv', dict(type='ConvModule', in_channels=128, out_channels=128, kernel_size=3,
                                                  stride=1, padding=1, norm_cfg=norm_cfg)),
                                    ('pool', dict(type='MaxPool2d', kernel_size=2, stride=2, padding=0)),
                                    ('block', dict(block_name='BasicBlock', planes=256, blocks=2, stride=1)),
                                    ('conv', dict(type='ConvModule', in_channels=256, out_channels=256, kernel_size=3,
                                                  stride=1, padding=1, norm_cfg=norm_cfg)),
                                    ('pool', dict(type='MaxPool2d', kernel_size=2, stride=(2, 1), padding=(0, 1))),
                                    ('block', dict(block_name='BasicBlock', planes=512, blocks=5, stride=1)),
                                    ('conv', dict(type='ConvModule', in_channels=512, out_channels=512, kernel_size=3,
                                                  stride=1, padding=1, norm_cfg=norm_cfg)),
                                    ('block', dict(block_name='BasicBlock', planes=512, blocks=3, stride=1)),
                                    ('conv', dict(type='ConvModule', in_channels=512, out_channels=512, kernel_size=2,
                                                  stride=(2, 1), padding=(0, 1), norm_cfg=norm_cfg)),
                                    ('conv', dict(type='ConvModule', in_channels=512, out_channels=512, kernel_size=2,
                                                  stride=1, padding=0, norm_cfg=norm_cfg)),
                                ],
                            ),
                        ),
                        collect=dict(type='CollectBlock', from_layer='c4'),
                    ),
                ),
                dict(
                    type='SequenceEncoderComponent',
                    from_layer='cnn_feat',
                    to_layer='rnn_feat',
                    arch=dict(
                        type='RNN',
                        input_pool=dict(type='AdaptiveAvgPool2d', output_size=(1, None)),
                        layers=[
                            ('rnn',
                             dict(type='LSTM', input_size=512, hidden_size=256, bidirectional=True, batch_first=True)),
                            ('fc', dict(type='Linear', in_features=512, out_features=256)),
                            ('rnn',
                             dict(type='LSTM', input_size=256, hidden_size=256, bidirectional=True, batch_first=True)),
                            ('fc', dict(type='Linear', in_features=512, out_features=256)),
                        ],
                    ),
                ),
            ],
        ),
        head=dict(
            type='AttHead',
            num_class=num_class,
            num_steps=num_steps,
            cell=dict(
                type='LSTMCell',
                input_size=256 + num_class,
                hidden_size=256,
            ),
            input_attention_block=dict(
                type='CellAttentionBlock',
                feat=dict(
                    from_layer='rnn_feat',
                    type='ConvModule',
                    in_channels=256,
                    out_channels=256,
                    kernel_size=1,
                    bias=False,
                    activation=None,
                ),
                hidden=dict(
                    type='ConvModule',
                    in_channels=256,
                    out_channels=256,
                    kernel_size=1,
                    activation=None,
                ),
                fusion_method='add',
                post=dict(
                    type='ConvModule',
                    in_channels=256,
                    out_channels=1,
                    kernel_size=1,
                    bias=False,
                    activation='tanh',
                    order=('act', 'conv', 'norm'),
                ),
                post_activation='softmax',
            ),
            generator=dict(
                type='Linear',
                in_features=256,
                out_features=num_class,
            ),
        ),
    ),
)

###############################################################################
# 2.common

common = dict(
    seed=1111,
    logger=dict(
        handlers=(
            dict(type='StreamHandler', level='INFO'),
            dict(type='FileHandler', level='INFO'),
        ),
    ),
    cudnn_deterministic=False,
    cudnn_benchmark=True,
    converter=dict(
        type='AttnConverter',
        character=train_character,
        batch_max_length=batch_max_length,
    ),
    metric=dict(type='Accuracy'),
)
###############################################################################
data_filter_off = False
train_dataset_params = dict(
    batch_max_length=batch_max_length,
    data_filter_off=data_filter_off,
    character=train_character,
)
test_dataset_params = dict(
    batch_max_length=batch_max_length,
    data_filter_off=data_filter_off,
    character=test_character,
)
data_root = './data/data_lmdb_release/'

# train data
train_root = data_root + 'training/'
## MJ dataset
train_root_mj = train_root + 'MJ/'
mj_folder_names = ['/MJ_test', 'MJ_valid', 'MJ_train']
## ST dataset
train_root_st = train_root + 'ST/'

train_dataset_mj = [dict(type='LmdbDataset', root=train_root_mj + folder_name)
                    for folder_name in mj_folder_names]
train_dataset_st = [dict(type='LmdbDataset', root=train_root_st)]

# valid
valid_root = data_root + 'validation/'
valid_dataset = [dict(type='LmdbDataset',
                      root=valid_root,
                      **test_dataset_params)
                 ]

# test dataset
test_root = data_root + 'evaluation/'
test_folder_names = ['CUTE80', 'IC03_867', 'IC13_1015', 'IC15_2077',
                     'IIIT5k_3000', 'SVT', 'SVTP']
test_dataset = [dict(type='LmdbDataset', root=test_root + f_name,
                     **test_dataset_params) for f_name in test_folder_names]

<<<<<<< HEAD
# transforms
transforms = [
    dict(type='Sensitive', sensitive=sensitive),
    dict(type='ColorToGray'),
    dict(type='Resize', size=size),
    dict(type='ToTensor'),
    dict(type='Normalize', mean=mean, std=std),
]

data = dict(
    train=dict(
        transforms=transforms,
        datasets=[
            dict(
                type='ConcatDatasets',
                datasets=train_dataset_mj,
                **dataset_params,
            ),
            dict(
                type='ConcatDatasets',
                datasets=train_dataset_st,
                **dataset_params,
            ),
        ],
        loader=dict(
            type='BatchBalanceDataloader',
            batch_size=batch_size,
            each_batch_ratio=[0.5, 0.5],
            each_usage=[1.0, 1.0],
            shuffle=True,
        ),
    ),
    val=dict(
        transforms=transforms,
        datasets=valid_dataset,
        loader=dict(
            type='TestDataloader',
=======
###############################################################################
# 3. test
test = dict(
    data=dict(
        dataloader=dict(
            type='DataLoader',
>>>>>>> e7a747c8
            batch_size=batch_size,
            num_workers=4,
            shuffle=False,
        ),
<<<<<<< HEAD
    ),
    test=dict(
        transforms=transforms,
        datasets=test_dataset,
        loader=dict(
            type='TestDataloader',
            batch_size=batch_size,
            num_workers=4,
            shuffle=True,
=======
        dataset=dict(
            type='ConcatDatasets',
            datasets=test_dataset,
>>>>>>> e7a747c8
        ),
        transform=deploy['transform'],
    ),
    postprocess_cfg=dict(
        sensitive=test_sensitive,
        character=test_character,
    ),
)

###############################################################################
# train transforms
train_transforms = [
    dict(type='Sensitive', sensitive=train_sensitive),
    dict(type='ColorToGray'),
    dict(type='Resize', size=size),
    dict(type='ToTensor'),
    dict(type='Normalize', mean=mean, std=std),
]

max_iterations = 300000
milestones = [150000, 250000]

# 4. train
train = dict(
    data=dict(
        train=dict(
            dataloader=dict(
                type='DataLoader',
                batch_size=batch_size,
                num_workers=4,
            ),
            sampler=dict(
                type='BalanceSampler',
                batch_size=batch_size,
                shuffle=True,
                oversample=True,
            ),
            dataset=dict(
                type='ConcatDatasets',
                datasets=[
                    dict(
                        type='ConcatDatasets',
                        datasets=train_dataset_mj,
                    ),
                    dict(
                        type='ConcatDatasets',
                        datasets=train_dataset_st,
                    )
                ],
                batch_ratio=[0.5, 0.5],
                **train_dataset_params,
            ),
            transform=train_transforms,
        ),
        val=dict(
            dataloader=dict(
                type='DataLoader',
                batch_size=batch_size,
                num_workers=4,
                shuffle=False,
            ),
            dataset=valid_dataset,
            transform=deploy['transform'],
        ),
    ),
    optimizer=dict(type='Adadelta', lr=1.0, rho=0.95, eps=1e-8),
    criterion=dict(type='CrossEntropyLoss', ignore_index=0),
    lr_scheduler=dict(type='StepLR',
                      milestones=milestones,
                      ),
    max_iterations=max_iterations,
    log_interval=10,
    trainval_ratio=2000,
    snapshot_interval=20000,
    save_best=True,
    resume=None,
)<|MERGE_RESOLUTION|>--- conflicted
+++ resolved
@@ -237,71 +237,19 @@
 test_dataset = [dict(type='LmdbDataset', root=test_root + f_name,
                      **test_dataset_params) for f_name in test_folder_names]
 
-<<<<<<< HEAD
-# transforms
-transforms = [
-    dict(type='Sensitive', sensitive=sensitive),
-    dict(type='ColorToGray'),
-    dict(type='Resize', size=size),
-    dict(type='ToTensor'),
-    dict(type='Normalize', mean=mean, std=std),
-]
-
-data = dict(
-    train=dict(
-        transforms=transforms,
-        datasets=[
-            dict(
-                type='ConcatDatasets',
-                datasets=train_dataset_mj,
-                **dataset_params,
-            ),
-            dict(
-                type='ConcatDatasets',
-                datasets=train_dataset_st,
-                **dataset_params,
-            ),
-        ],
-        loader=dict(
-            type='BatchBalanceDataloader',
-            batch_size=batch_size,
-            each_batch_ratio=[0.5, 0.5],
-            each_usage=[1.0, 1.0],
-            shuffle=True,
-        ),
-    ),
-    val=dict(
-        transforms=transforms,
-        datasets=valid_dataset,
-        loader=dict(
-            type='TestDataloader',
-=======
 ###############################################################################
 # 3. test
 test = dict(
     data=dict(
         dataloader=dict(
             type='DataLoader',
->>>>>>> e7a747c8
             batch_size=batch_size,
             num_workers=4,
             shuffle=False,
         ),
-<<<<<<< HEAD
-    ),
-    test=dict(
-        transforms=transforms,
-        datasets=test_dataset,
-        loader=dict(
-            type='TestDataloader',
-            batch_size=batch_size,
-            num_workers=4,
-            shuffle=True,
-=======
         dataset=dict(
             type='ConcatDatasets',
             datasets=test_dataset,
->>>>>>> e7a747c8
         ),
         transform=deploy['transform'],
     ),
