# work directory
root_workdir = 'workdir'

###############################################################################
size = (32, 100)
mean, std = 0.5, 0.5

train_sensitive = False
train_character = '0123456789abcdefghijklmnopqrstuvwxyz'
test_sensitive = False
test_character = '0123456789abcdefghijklmnopqrstuvwxyz'
batch_size = 192
batch_max_length = 25

norm_cfg = dict(type='BN')
num_class = len(train_character) + 1

# 1. deploy

deploy = dict(
    gpu_id='3',
    transform=[
        dict(type='Sensitive', sensitive=train_sensitive),
        dict(type='ColorToGray'),
        dict(type='Resize', size=size),
        dict(type='ToTensor'),
        dict(type='Normalize', mean=mean, std=std),
    ],
    model=dict(
        type='GModel',
        need_text=False,
        body=dict(
            type='GBody',
            pipelines=[
                dict(
                    type='FeatureExtractorComponent',
                    from_layer='input',
                    to_layer='cnn_feat',
                    arch=dict(
                        encoder=dict(
                            backbone=dict(
                                type='GResNet',
                                layers=[
                                    ('conv', dict(type='ConvModule', in_channels=1, out_channels=64, kernel_size=3,
                                                  stride=1, padding=1, bias=False, norm_cfg=norm_cfg)),
                                    ('conv', dict(type='ConvModule', in_channels=64, out_channels=128, kernel_size=3,
                                                  stride=1, padding=1, bias=False, norm_cfg=norm_cfg)),
                                    ('pool', dict(type='MaxPool2d', kernel_size=2, stride=2, padding=0)),
                                    ('block', dict(block_name='BasicBlock', planes=256, blocks=1, stride=1)),
                                    ('conv', dict(type='ConvModule', in_channels=256, out_channels=256, kernel_size=3,
                                                  stride=1, padding=1, bias=False, norm_cfg=norm_cfg)),
                                    ('pool', dict(type='MaxPool2d', kernel_size=2, stride=2, padding=0)),
                                    ('block', dict(block_name='BasicBlock', planes=512, blocks=2, stride=1)),
                                    ('conv', dict(type='ConvModule', in_channels=512, out_channels=512, kernel_size=3,
                                                  stride=1, padding=1, bias=False, norm_cfg=norm_cfg)),
                                    ('pool', dict(type='MaxPool2d', kernel_size=2, stride=(2, 1), padding=(0, 1))),
                                    ('block', dict(block_name='BasicBlock', planes=1024, blocks=5, stride=1)),
                                    ('conv', dict(type='ConvModule', in_channels=1024, out_channels=1024, kernel_size=3,
                                                  stride=1, padding=1, bias=False, norm_cfg=norm_cfg)),
                                    ('block', dict(block_name='BasicBlock', planes=1024, blocks=3, stride=1)),
                                    ('conv', dict(type='ConvModule', in_channels=1024, out_channels=1024, kernel_size=2,
                                                  stride=(2, 1), padding=(0, 1), bias=False, norm_cfg=norm_cfg)),
                                    ('conv', dict(type='ConvModule', in_channels=1024, out_channels=1024, kernel_size=2,
                                                  stride=1, padding=0, bias=False, norm_cfg=norm_cfg)),
                                ],
                            ),
                        ),
                        collect=dict(type='CollectBlock', from_layer='c4'),
                    ),
                ),
            ],
        ),
        head=dict(
            type='FCHead',
            in_channels=1024,
            out_channels=962,
            num_class=num_class,
            from_layer='cnn_feat',
            batch_max_length=batch_max_length,
            activation=None,
            pool=dict(
                type='AdaptiveAvgPool2d',
                output_size=1,
            ),
        ),
    ),
)

###############################################################################
# 2.common

common = dict(
    seed=1111,
    logger=dict(
        handlers=(
            dict(type='StreamHandler', level='INFO'),
            dict(type='FileHandler', level='INFO'),
        ),
    ),
    cudnn_deterministic=False,
    cudnn_benchmark=True,
    converter=dict(
        type='FCConverter',
        character=train_character,
    ),
    metric=dict(type='Accuracy'),
)
###############################################################################
data_filter_off = False
train_dataset_params = dict(
    batch_max_length=batch_max_length,
    data_filter_off=data_filter_off,
    character=train_character,
)
test_dataset_params = dict(
    batch_max_length=batch_max_length,
    data_filter_off=data_filter_off,
    character=test_character,
)
data_root = './data/data_lmdb_release/'

# train data
train_root = data_root + 'training/'
## MJ dataset
train_root_mj = train_root + 'MJ/'
mj_folder_names = ['/MJ_test', 'MJ_valid', 'MJ_train']
## ST dataset
train_root_st = train_root + 'ST/'

train_dataset_mj = [dict(type='LmdbDataset', root=train_root_mj + folder_name)
                    for folder_name in mj_folder_names]
train_dataset_st = [dict(type='LmdbDataset', root=train_root_st)]

# valid
valid_root = data_root + 'validation/'
valid_dataset = [dict(type='LmdbDataset',
                      root=valid_root,
                      **test_dataset_params)
                 ]

# test dataset
test_root = data_root + 'evaluation/'
test_folder_names = ['CUTE80', 'IC03_867', 'IC13_1015', 'IC15_2077',
                     'IIIT5k_3000', 'SVT', 'SVTP']
test_dataset = [dict(type='LmdbDataset', root=test_root + f_name,
                     **test_dataset_params) for f_name in test_folder_names]

###############################################################################
# 3. test
test = dict(
    data=dict(
        dataloader=dict(
            type='DataLoader',
            batch_size=batch_size,
            num_workers=4,
            shuffle=False,
        ),
        dataset=dict(
            type='ConcatDatasets',
            datasets=test_dataset,
        ),
        transform=deploy['transform'],
    ),
    postprocess_cfg=dict(
        sensitive=test_sensitive,
        character=test_character,
    ),
)

###############################################################################
# train transforms
train_transforms = [
    dict(type='Sensitive', sensitive=train_sensitive),
    dict(type='ColorToGray'),
    dict(type='Resize', size=size),
    dict(type='ToTensor'),
    dict(type='Normalize', mean=mean, std=std),
]

max_iterations = 300000
milestones = [100000, 200000]

# 4. train
train = dict(
    data=dict(
        train=dict(
            dataloader=dict(
                type='DataLoader',
                batch_size=batch_size,
                num_workers=4,
            ),
            sampler=dict(
                type='BalanceSampler',
                batch_size=batch_size,
                shuffle=True,
                oversample=True,
            ),
            dataset=dict(
                type='ConcatDatasets',
                datasets=[
                    dict(
                        type='ConcatDatasets',
                        datasets=train_dataset_mj,
                    ),
                    dict(
                        type='ConcatDatasets',
                        datasets=train_dataset_st,
                    )
                ],
                batch_ratio=[0.5, 0.5],
                **train_dataset_params,
            ),
<<<<<<< HEAD
        ],
        loader=dict(
            type='BatchBalanceDataloader',
            batch_size=batch_size,
            each_batch_ratio=[0.5, 0.5],
            each_usage=[1.0, 1.0],
            shuffle=True,
        ),
    ),
    val=dict(
        transforms=transforms,
        datasets=valid_dataset,
        loader=dict(
            type='TestDataloader',
            batch_size=batch_size,
            num_workers=4,
            shuffle=True,
        ),
    ),
    test=dict(
        transforms=transforms,
        datasets=test_dataset,
        loader=dict(
            type='TestDataloader',
            batch_size=batch_size,
            num_workers=4,
            shuffle=True,
        ),
    ),
)

# 3. converter
converter = dict(
    type='FCConverter',
    character=character,
)

# 4. model

num_class = 37
norm_cfg = dict(type='BN')
model = dict(
    type='GModel',
    need_text=False,
    body=dict(
        type='GBody',
        pipelines=[
            dict(
                type='FeatureExtractorComponent',
                from_layer='input',
                to_layer='cnn_feat',
                arch=dict(
                    encoder=dict(
                        backbone=dict(
                            type='GResNet',
                            layers=[
                                ('conv', dict(type='ConvModule', in_channels=1, out_channels=64, kernel_size=3,
                                              stride=1, padding=1, bias=False, norm_cfg=norm_cfg)),
                                ('conv', dict(type='ConvModule', in_channels=64, out_channels=128, kernel_size=3,
                                              stride=1, padding=1, bias=False, norm_cfg=norm_cfg)),
                                ('pool', dict(type='MaxPool2d', kernel_size=2, stride=2, padding=0)),
                                ('block', dict(block_name='BasicBlock', planes=256, blocks=1, stride=1)),
                                ('conv', dict(type='ConvModule', in_channels=256, out_channels=256, kernel_size=3,
                                              stride=1, padding=1, bias=False, norm_cfg=norm_cfg)),
                                ('pool', dict(type='MaxPool2d', kernel_size=2, stride=2, padding=0)),
                                ('block', dict(block_name='BasicBlock', planes=512, blocks=2, stride=1)),
                                ('conv', dict(type='ConvModule', in_channels=512, out_channels=512, kernel_size=3,
                                              stride=1, padding=1, bias=False, norm_cfg=norm_cfg)),
                                ('pool', dict(type='MaxPool2d', kernel_size=2, stride=(2, 1), padding=(0, 1))),
                                ('block', dict(block_name='BasicBlock', planes=1024, blocks=5, stride=1)),
                                ('conv', dict(type='ConvModule', in_channels=1024, out_channels=1024, kernel_size=3,
                                              stride=1, padding=1, bias=False, norm_cfg=norm_cfg)),
                                ('block', dict(block_name='BasicBlock', planes=1024, blocks=3, stride=1)),
                                ('conv', dict(type='ConvModule', in_channels=1024, out_channels=1024, kernel_size=2,
                                              stride=(2, 1), padding=(0, 1), bias=False, norm_cfg=norm_cfg)),
                                ('conv', dict(type='ConvModule', in_channels=1024, out_channels=1024, kernel_size=2,
                                              stride=1, padding=0, bias=False, norm_cfg=norm_cfg)),
                            ],
                        ),
                    ),
                    collect=dict(type='CollectBlock', from_layer='c4'),
                ),
=======
            transform=train_transforms,
        ),
        val=dict(
            dataloader=dict(
                type='DataLoader',
                batch_size=batch_size,
                num_workers=4,
                shuffle=False,
>>>>>>> e7a747c8
            ),
            dataset=valid_dataset,
            transform=deploy['transform'],
        ),
    ),
    optimizer=dict(type='Adam', lr=0.001),
    criterion=dict(type='CrossEntropyLoss', ignore_index=37),
    lr_scheduler=dict(type='StepLR',
                      milestones=milestones,
                      ),
    max_iterations=max_iterations,
    log_interval=10,
    trainval_ratio=2000,
    snapshot_interval=20000,
    save_best=True,
    resume=None,
)<|MERGE_RESOLUTION|>--- conflicted
+++ resolved
@@ -210,90 +210,6 @@
                 batch_ratio=[0.5, 0.5],
                 **train_dataset_params,
             ),
-<<<<<<< HEAD
-        ],
-        loader=dict(
-            type='BatchBalanceDataloader',
-            batch_size=batch_size,
-            each_batch_ratio=[0.5, 0.5],
-            each_usage=[1.0, 1.0],
-            shuffle=True,
-        ),
-    ),
-    val=dict(
-        transforms=transforms,
-        datasets=valid_dataset,
-        loader=dict(
-            type='TestDataloader',
-            batch_size=batch_size,
-            num_workers=4,
-            shuffle=True,
-        ),
-    ),
-    test=dict(
-        transforms=transforms,
-        datasets=test_dataset,
-        loader=dict(
-            type='TestDataloader',
-            batch_size=batch_size,
-            num_workers=4,
-            shuffle=True,
-        ),
-    ),
-)
-
-# 3. converter
-converter = dict(
-    type='FCConverter',
-    character=character,
-)
-
-# 4. model
-
-num_class = 37
-norm_cfg = dict(type='BN')
-model = dict(
-    type='GModel',
-    need_text=False,
-    body=dict(
-        type='GBody',
-        pipelines=[
-            dict(
-                type='FeatureExtractorComponent',
-                from_layer='input',
-                to_layer='cnn_feat',
-                arch=dict(
-                    encoder=dict(
-                        backbone=dict(
-                            type='GResNet',
-                            layers=[
-                                ('conv', dict(type='ConvModule', in_channels=1, out_channels=64, kernel_size=3,
-                                              stride=1, padding=1, bias=False, norm_cfg=norm_cfg)),
-                                ('conv', dict(type='ConvModule', in_channels=64, out_channels=128, kernel_size=3,
-                                              stride=1, padding=1, bias=False, norm_cfg=norm_cfg)),
-                                ('pool', dict(type='MaxPool2d', kernel_size=2, stride=2, padding=0)),
-                                ('block', dict(block_name='BasicBlock', planes=256, blocks=1, stride=1)),
-                                ('conv', dict(type='ConvModule', in_channels=256, out_channels=256, kernel_size=3,
-                                              stride=1, padding=1, bias=False, norm_cfg=norm_cfg)),
-                                ('pool', dict(type='MaxPool2d', kernel_size=2, stride=2, padding=0)),
-                                ('block', dict(block_name='BasicBlock', planes=512, blocks=2, stride=1)),
-                                ('conv', dict(type='ConvModule', in_channels=512, out_channels=512, kernel_size=3,
-                                              stride=1, padding=1, bias=False, norm_cfg=norm_cfg)),
-                                ('pool', dict(type='MaxPool2d', kernel_size=2, stride=(2, 1), padding=(0, 1))),
-                                ('block', dict(block_name='BasicBlock', planes=1024, blocks=5, stride=1)),
-                                ('conv', dict(type='ConvModule', in_channels=1024, out_channels=1024, kernel_size=3,
-                                              stride=1, padding=1, bias=False, norm_cfg=norm_cfg)),
-                                ('block', dict(block_name='BasicBlock', planes=1024, blocks=3, stride=1)),
-                                ('conv', dict(type='ConvModule', in_channels=1024, out_channels=1024, kernel_size=2,
-                                              stride=(2, 1), padding=(0, 1), bias=False, norm_cfg=norm_cfg)),
-                                ('conv', dict(type='ConvModule', in_channels=1024, out_channels=1024, kernel_size=2,
-                                              stride=1, padding=0, bias=False, norm_cfg=norm_cfg)),
-                            ],
-                        ),
-                    ),
-                    collect=dict(type='CollectBlock', from_layer='c4'),
-                ),
-=======
             transform=train_transforms,
         ),
         val=dict(
@@ -302,7 +218,6 @@
                 batch_size=batch_size,
                 num_workers=4,
                 shuffle=False,
->>>>>>> e7a747c8
             ),
             dataset=valid_dataset,
             transform=deploy['transform'],
